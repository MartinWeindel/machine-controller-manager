--- conflicted
+++ resolved
@@ -4,11 +4,7 @@
 kind: GCPMachineClass
 metadata:
   name: test-gcp # Name of GCP machine class goes here
-<<<<<<< HEAD
-  namespace: default
-=======
-  namespace: test # Namespace in which the machine class is to be deployed
->>>>>>> 8b609d82
+  namespace: default # Namespace in which the machine class is to be deployed
 spec:
   canIpForward: true
   deletionProtection: false

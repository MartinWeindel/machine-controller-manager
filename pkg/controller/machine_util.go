/*
Copyright 2016 The Kubernetes Authors.

Licensed under the Apache License, Version 2.0 (the "License");
you may not use this file except in compliance with the License.
You may obtain a copy of the License at

    http://www.apache.org/licenses/LICENSE-2.0

Unless required by applicable law or agreed to in writing, software
distributed under the License is distributed on an "AS IS" BASIS,
WITHOUT WARRANTIES OR CONDITIONS OF ANY KIND, either express or implied.
See the License for the specific language governing permissions and
limitations under the License.

This file was copied and modified from the kubernetes/kubernetes project
https://github.com/kubernetes/kubernetes/release-1.8/pkg/controller/deployment/util/pod_util.go

Modifications Copyright (c) 2017 SAP SE or an SAP affiliate company. All rights reserved.
*/

// Package controller is used to provide the core functionalities of machine-controller-manager
package controller

import (
	"github.com/golang/glog"

	machineapi "github.com/gardener/machine-controller-manager/pkg/apis/cluster"
	"github.com/gardener/machine-controller-manager/pkg/apis/cluster/v1alpha1"
	v1alpha1client "github.com/gardener/machine-controller-manager/pkg/client/clientset/versioned/typed/cluster/v1alpha1"
	v1alpha1listers "github.com/gardener/machine-controller-manager/pkg/client/listers/cluster/v1alpha1"
	"k8s.io/api/core/v1"
	errorsutil "k8s.io/apimachinery/pkg/util/errors"
	"k8s.io/client-go/util/retry"
)

// TODO: use client library instead when it starts to support update retries
//       see https://github.com/kubernetes/kubernetes/issues/21479
type updateMachineFunc func(machine *v1alpha1.Machine) error

// UpdateMachineWithRetries updates a machine with given applyUpdate function. Note that machine not found error is ignored.
// The returned bool value can be used to tell if the machine is actually updated.
func UpdateMachineWithRetries(machineClient v1alpha1client.MachineInterface, machineLister v1alpha1listers.MachineLister, namespace, name string, applyUpdate updateMachineFunc) (*v1alpha1.Machine, error) {
	var machine *v1alpha1.Machine

	retryErr := retry.RetryOnConflict(retry.DefaultBackoff, func() error {
		var err error
		machine, err = machineLister.Machines(namespace).Get(name)
		if err != nil {
			return err
		}
		machine = machine.DeepCopy()
		// Apply the update, then attempt to push it to the apiserver.
		if applyErr := applyUpdate(machine); applyErr != nil {
			return applyErr
		}
		machine, err = machineClient.Update(machine)
		return err
	})

	// Ignore the precondition violated error, this machine is already updated
	// with the desired label.
	if retryErr == errorsutil.ErrPreconditionViolated {
		glog.V(4).Infof("Machine %s precondition doesn't hold, skip updating it.", name)
		retryErr = nil
	}

	return machine, retryErr
}

func (c *controller) validateMachineClass(classSpec *v1alpha1.MachineClassRef) (interface{}, *v1.Secret, error) {

	//var MachineClass interface{}
	var secretRef *v1.Secret

<<<<<<< HEAD
	if classSpec.Kind == "AWSMachineClass" {

		AWSMachineClass, err := c.awsMachineClassLister.AWSMachineClasses(c.namespace).Get(classSpec.Name)
		if err != nil {
			glog.V(2).Infof("AWSMachineClass %q/%q not found. Skipping. %v", c.namespace, classSpec.Name, err)
			return MachineClass, secretRef, err
		}
		MachineClass = AWSMachineClass

		// Validate AWSMachineClass
		internalAWSMachineClass := &machineapi.AWSMachineClass{}
		err = c.internalExternalScheme.Convert(AWSMachineClass, internalAWSMachineClass, nil)
		if err != nil {
			glog.V(2).Info("Error in scheme conversion")
			return MachineClass, secretRef, err
		}

		validationerr := validation.ValidateAWSMachineClass(internalAWSMachineClass)
		if validationerr.ToAggregate() != nil && len(validationerr.ToAggregate().Errors()) > 0 {
			glog.V(2).Infof("Validation of AWSMachineClass failed %s", validationerr.ToAggregate().Error())
			return MachineClass, secretRef, nil
		}

		// Get secretRef
		secretRef, err = c.getSecret(AWSMachineClass.Spec.SecretRef, AWSMachineClass.Name)
		if err != nil || secretRef == nil {
			glog.V(2).Info("Secret reference not found")
			return MachineClass, secretRef, err
		}

	} else if classSpec.Kind == "AzureMachineClass" {

		AzureMachineClass, err := c.azureMachineClassLister.AzureMachineClasses(c.namespace).Get(classSpec.Name)
		if err != nil {
			glog.V(2).Infof("AzureMachineClass %q not found. Skipping. %v", classSpec.Name, err)
			return MachineClass, secretRef, err
		}
		MachineClass = AzureMachineClass

		// Validate AzureMachineClass
		internalAzureMachineClass := &machineapi.AzureMachineClass{}
		err = c.internalExternalScheme.Convert(AzureMachineClass, internalAzureMachineClass, nil)
		if err != nil {
			glog.V(2).Info("Error in scheme conversion")
			return MachineClass, secretRef, err
		}

		validationerr := validation.ValidateAzureMachineClass(internalAzureMachineClass)
		if validationerr.ToAggregate() != nil && len(validationerr.ToAggregate().Errors()) > 0 {
			glog.V(2).Infof("Validation of AzureMachineClass failed %s", validationerr.ToAggregate().Error())
			return MachineClass, secretRef, nil
		}

		// Get secretRef
		secretRef, err = c.getSecret(AzureMachineClass.Spec.SecretRef, AzureMachineClass.Name)
		if err != nil || secretRef == nil {
			glog.V(2).Info("Secret reference not found")
			return MachineClass, secretRef, err

		}

	} else if classSpec.Kind == "GCPMachineClass" {

		GCPMachineClass, err := c.gcpMachineClassLister.GCPMachineClasses(c.namespace).Get(classSpec.Name)
		if err != nil {
			glog.V(2).Infof("GCPMachineClass %q not found. Skipping. %v", classSpec.Name, err)
			return MachineClass, secretRef, err
		}
		MachineClass = GCPMachineClass

		// Validate GCPMachineClass
		internalGCPMachineClass := &machineapi.GCPMachineClass{}
		err = c.internalExternalScheme.Convert(GCPMachineClass, internalGCPMachineClass, nil)
		if err != nil {
			glog.V(2).Info("Error in scheme conversion")
			return MachineClass, secretRef, err
		}

		validationerr := validation.ValidateGCPMachineClass(internalGCPMachineClass)
		if validationerr.ToAggregate() != nil && len(validationerr.ToAggregate().Errors()) > 0 {
			glog.V(2).Infof("Validation of GCPMachineClass failed %s", validationerr.ToAggregate().Error())
			return MachineClass, secretRef, nil
		}

		// Get secretRef
		secretRef, err = c.getSecret(GCPMachineClass.Spec.SecretRef, GCPMachineClass.Name)
		if err != nil || secretRef == nil {
			glog.V(2).Info("Secret reference not found")
			return MachineClass, secretRef, err
		}

	} else if classSpec.Kind == "OpenStackMachineClass" {

		OpenStackMachineClass, err := c.openStackMachineClassLister.OpenStackMachineClasses(c.namespace).Get(classSpec.Name)
		if err != nil {
			glog.V(2).Infof("OpenStackMachineClass %q not found. Skipping. %v", classSpec.Name, err)
			return MachineClass, secretRef, err
		}
		MachineClass = OpenStackMachineClass

		// Validate OpenStackMachineClass
		internalOpenStackMachineClass := &machineapi.OpenStackMachineClass{}
		err = c.internalExternalScheme.Convert(OpenStackMachineClass, internalOpenStackMachineClass, nil)
		if err != nil {
			glog.V(2).Info("Error in scheme conversion")
			return MachineClass, secretRef, err
		}
=======
	MachineClass, err := c.machineClassLister.MachineClasses(c.namespace).Get(classSpec.Name)
	if err != nil {
		glog.V(2).Infof("MachineClass %q/%q not found. Skipping. %v", c.namespace, classSpec.Name, err)
		return MachineClass, secretRef, err
	}
>>>>>>> 393d43fe

	internalMachineClass := &machineapi.MachineClass{}
	err = c.internalExternalScheme.Convert(MachineClass, internalMachineClass, nil)
	if err != nil {
		glog.V(2).Info("Error in scheme convertion")
		return MachineClass, secretRef, err
	}

<<<<<<< HEAD
		// Get secretRef
		secretRef, err = c.getSecret(OpenStackMachineClass.Spec.SecretRef, OpenStackMachineClass.Name)
		if err != nil || secretRef == nil {
			glog.V(2).Info("Secret reference not found")
			return MachineClass, secretRef, err
		}

	} else if classSpec.Kind == "AlicloudMachineClass" {

		AlicloudMachineClass, err := c.alicloudMachineClassLister.AlicloudMachineClasses(c.namespace).Get(classSpec.Name)
		if err != nil {
			glog.V(2).Infof("AlicloudMachineClass %q/%q not found. Skipping. %v", c.namespace, classSpec.Name, err)
			return MachineClass, secretRef, err
		}
		MachineClass = AlicloudMachineClass

		// Validate AlicloudMachineClass
		internalAlicloudMachineClass := &machineapi.AlicloudMachineClass{}
		err = c.internalExternalScheme.Convert(AlicloudMachineClass, internalAlicloudMachineClass, nil)
		if err != nil {
			glog.V(2).Info("Error in scheme convertion")
			return MachineClass, secretRef, err
		}

		validationerr := validation.ValidateAlicloudMachineClass(internalAlicloudMachineClass)
		if validationerr.ToAggregate() != nil && len(validationerr.ToAggregate().Errors()) > 0 {
			glog.V(2).Infof("Validation of AlicloudMachineClass failed %s", validationerr.ToAggregate().Error())
			return MachineClass, secretRef, nil
		}

		// Get secretRef
		secretRef, err = c.getSecret(AlicloudMachineClass.Spec.SecretRef, AlicloudMachineClass.Name)
		if err != nil || secretRef == nil {
			glog.V(2).Info("Secret reference not found")
			return MachineClass, secretRef, err
		}

	} else {
		glog.V(2).Infof("ClassKind %q not found", classSpec.Kind)
=======
	// validationerr := validation.ValidateAWSMachineClass(internalAWSMachineClass)
	// if validationerr.ToAggregate() != nil && len(validationerr.ToAggregate().Errors()) > 0 {
	// 	glog.V(2).Infof("Validation of AWSMachineClass failed %s", validationerr.ToAggregate().Error())
	// 	return MachineClass, secretRef, nil
	// }

	// Get secretRef
	secretRef, err = c.getSecret(MachineClass.SecretRef, MachineClass.Name)
	if err != nil || secretRef == nil {
		glog.V(2).Info("Secret reference not found")
		return MachineClass, secretRef, err
>>>>>>> 393d43fe
	}

	return MachineClass, secretRef, nil
}

// nodeConditionsHaveChanged compares two node statuses to see if any of the statuses have changed
func nodeConditionsHaveChanged(machineConditions []v1.NodeCondition, nodeConditions []v1.NodeCondition) bool {

	if len(machineConditions) != len(nodeConditions) {
		return true
	}

	for i := range nodeConditions {
		if nodeConditions[i].Status != machineConditions[i].Status {
			return true
		}
	}

	return false
}<|MERGE_RESOLUTION|>--- conflicted
+++ resolved
@@ -73,121 +73,11 @@
 	//var MachineClass interface{}
 	var secretRef *v1.Secret
 
-<<<<<<< HEAD
-	if classSpec.Kind == "AWSMachineClass" {
-
-		AWSMachineClass, err := c.awsMachineClassLister.AWSMachineClasses(c.namespace).Get(classSpec.Name)
-		if err != nil {
-			glog.V(2).Infof("AWSMachineClass %q/%q not found. Skipping. %v", c.namespace, classSpec.Name, err)
-			return MachineClass, secretRef, err
-		}
-		MachineClass = AWSMachineClass
-
-		// Validate AWSMachineClass
-		internalAWSMachineClass := &machineapi.AWSMachineClass{}
-		err = c.internalExternalScheme.Convert(AWSMachineClass, internalAWSMachineClass, nil)
-		if err != nil {
-			glog.V(2).Info("Error in scheme conversion")
-			return MachineClass, secretRef, err
-		}
-
-		validationerr := validation.ValidateAWSMachineClass(internalAWSMachineClass)
-		if validationerr.ToAggregate() != nil && len(validationerr.ToAggregate().Errors()) > 0 {
-			glog.V(2).Infof("Validation of AWSMachineClass failed %s", validationerr.ToAggregate().Error())
-			return MachineClass, secretRef, nil
-		}
-
-		// Get secretRef
-		secretRef, err = c.getSecret(AWSMachineClass.Spec.SecretRef, AWSMachineClass.Name)
-		if err != nil || secretRef == nil {
-			glog.V(2).Info("Secret reference not found")
-			return MachineClass, secretRef, err
-		}
-
-	} else if classSpec.Kind == "AzureMachineClass" {
-
-		AzureMachineClass, err := c.azureMachineClassLister.AzureMachineClasses(c.namespace).Get(classSpec.Name)
-		if err != nil {
-			glog.V(2).Infof("AzureMachineClass %q not found. Skipping. %v", classSpec.Name, err)
-			return MachineClass, secretRef, err
-		}
-		MachineClass = AzureMachineClass
-
-		// Validate AzureMachineClass
-		internalAzureMachineClass := &machineapi.AzureMachineClass{}
-		err = c.internalExternalScheme.Convert(AzureMachineClass, internalAzureMachineClass, nil)
-		if err != nil {
-			glog.V(2).Info("Error in scheme conversion")
-			return MachineClass, secretRef, err
-		}
-
-		validationerr := validation.ValidateAzureMachineClass(internalAzureMachineClass)
-		if validationerr.ToAggregate() != nil && len(validationerr.ToAggregate().Errors()) > 0 {
-			glog.V(2).Infof("Validation of AzureMachineClass failed %s", validationerr.ToAggregate().Error())
-			return MachineClass, secretRef, nil
-		}
-
-		// Get secretRef
-		secretRef, err = c.getSecret(AzureMachineClass.Spec.SecretRef, AzureMachineClass.Name)
-		if err != nil || secretRef == nil {
-			glog.V(2).Info("Secret reference not found")
-			return MachineClass, secretRef, err
-
-		}
-
-	} else if classSpec.Kind == "GCPMachineClass" {
-
-		GCPMachineClass, err := c.gcpMachineClassLister.GCPMachineClasses(c.namespace).Get(classSpec.Name)
-		if err != nil {
-			glog.V(2).Infof("GCPMachineClass %q not found. Skipping. %v", classSpec.Name, err)
-			return MachineClass, secretRef, err
-		}
-		MachineClass = GCPMachineClass
-
-		// Validate GCPMachineClass
-		internalGCPMachineClass := &machineapi.GCPMachineClass{}
-		err = c.internalExternalScheme.Convert(GCPMachineClass, internalGCPMachineClass, nil)
-		if err != nil {
-			glog.V(2).Info("Error in scheme conversion")
-			return MachineClass, secretRef, err
-		}
-
-		validationerr := validation.ValidateGCPMachineClass(internalGCPMachineClass)
-		if validationerr.ToAggregate() != nil && len(validationerr.ToAggregate().Errors()) > 0 {
-			glog.V(2).Infof("Validation of GCPMachineClass failed %s", validationerr.ToAggregate().Error())
-			return MachineClass, secretRef, nil
-		}
-
-		// Get secretRef
-		secretRef, err = c.getSecret(GCPMachineClass.Spec.SecretRef, GCPMachineClass.Name)
-		if err != nil || secretRef == nil {
-			glog.V(2).Info("Secret reference not found")
-			return MachineClass, secretRef, err
-		}
-
-	} else if classSpec.Kind == "OpenStackMachineClass" {
-
-		OpenStackMachineClass, err := c.openStackMachineClassLister.OpenStackMachineClasses(c.namespace).Get(classSpec.Name)
-		if err != nil {
-			glog.V(2).Infof("OpenStackMachineClass %q not found. Skipping. %v", classSpec.Name, err)
-			return MachineClass, secretRef, err
-		}
-		MachineClass = OpenStackMachineClass
-
-		// Validate OpenStackMachineClass
-		internalOpenStackMachineClass := &machineapi.OpenStackMachineClass{}
-		err = c.internalExternalScheme.Convert(OpenStackMachineClass, internalOpenStackMachineClass, nil)
-		if err != nil {
-			glog.V(2).Info("Error in scheme conversion")
-			return MachineClass, secretRef, err
-		}
-=======
 	MachineClass, err := c.machineClassLister.MachineClasses(c.namespace).Get(classSpec.Name)
 	if err != nil {
 		glog.V(2).Infof("MachineClass %q/%q not found. Skipping. %v", c.namespace, classSpec.Name, err)
 		return MachineClass, secretRef, err
 	}
->>>>>>> 393d43fe
 
 	internalMachineClass := &machineapi.MachineClass{}
 	err = c.internalExternalScheme.Convert(MachineClass, internalMachineClass, nil)
@@ -196,47 +86,6 @@
 		return MachineClass, secretRef, err
 	}
 
-<<<<<<< HEAD
-		// Get secretRef
-		secretRef, err = c.getSecret(OpenStackMachineClass.Spec.SecretRef, OpenStackMachineClass.Name)
-		if err != nil || secretRef == nil {
-			glog.V(2).Info("Secret reference not found")
-			return MachineClass, secretRef, err
-		}
-
-	} else if classSpec.Kind == "AlicloudMachineClass" {
-
-		AlicloudMachineClass, err := c.alicloudMachineClassLister.AlicloudMachineClasses(c.namespace).Get(classSpec.Name)
-		if err != nil {
-			glog.V(2).Infof("AlicloudMachineClass %q/%q not found. Skipping. %v", c.namespace, classSpec.Name, err)
-			return MachineClass, secretRef, err
-		}
-		MachineClass = AlicloudMachineClass
-
-		// Validate AlicloudMachineClass
-		internalAlicloudMachineClass := &machineapi.AlicloudMachineClass{}
-		err = c.internalExternalScheme.Convert(AlicloudMachineClass, internalAlicloudMachineClass, nil)
-		if err != nil {
-			glog.V(2).Info("Error in scheme convertion")
-			return MachineClass, secretRef, err
-		}
-
-		validationerr := validation.ValidateAlicloudMachineClass(internalAlicloudMachineClass)
-		if validationerr.ToAggregate() != nil && len(validationerr.ToAggregate().Errors()) > 0 {
-			glog.V(2).Infof("Validation of AlicloudMachineClass failed %s", validationerr.ToAggregate().Error())
-			return MachineClass, secretRef, nil
-		}
-
-		// Get secretRef
-		secretRef, err = c.getSecret(AlicloudMachineClass.Spec.SecretRef, AlicloudMachineClass.Name)
-		if err != nil || secretRef == nil {
-			glog.V(2).Info("Secret reference not found")
-			return MachineClass, secretRef, err
-		}
-
-	} else {
-		glog.V(2).Infof("ClassKind %q not found", classSpec.Kind)
-=======
 	// validationerr := validation.ValidateAWSMachineClass(internalAWSMachineClass)
 	// if validationerr.ToAggregate() != nil && len(validationerr.ToAggregate().Errors()) > 0 {
 	// 	glog.V(2).Infof("Validation of AWSMachineClass failed %s", validationerr.ToAggregate().Error())
@@ -248,7 +97,6 @@
 	if err != nil || secretRef == nil {
 		glog.V(2).Info("Secret reference not found")
 		return MachineClass, secretRef, err
->>>>>>> 393d43fe
 	}
 
 	return MachineClass, secretRef, nil
